# Copyright 2015 Spotify AB. All rights reserved.
#
# The contents of this file are licensed under the Apache License, Version 2.0
# (the "License"); you may not use this file except in compliance with the
# License. You may obtain a copy of the License at
#
# http://www.apache.org/licenses/LICENSE-2.0
#
# Unless required by applicable law or agreed to in writing, software
# distributed under the License is distributed on an "AS IS" BASIS, WITHOUT
# WARRANTIES OR CONDITIONS OF ANY KIND, either express or implied. See the
# License for the specific language governing permissions and limitations under
# the License.

"""
Napalm driver for Arista EOS.

Read napalm.readthedocs.org for more information.
"""

# std libs
import re
import time

from collections import defaultdict
from datetime import datetime

from netaddr import IPAddress
from netaddr import IPNetwork

from netaddr.core import AddrFormatError

# third party libs
import pyeapi
from pyeapi.eapilib import ConnectionError

# NAPALM base
import napalm_base.helpers                                                                              # noqa
from napalm_base.base import NetworkDriver                                                              # noqa
from napalm_base.utils import string_parsers                                                            # noqa
from napalm_base.exceptions import ConnectionException, MergeConfigException, ReplaceConfigException,   # noqa \
                                   SessionLockedException, CommandErrorException                        # noqa

# local modules
# here add local imports
# e.g. import napalm_eos.helpers etc.


class EOSDriver(NetworkDriver):
    """Napalm driver for Arista EOS."""

    SUPPORTED_OC_MODELS = []

    def __init__(self, hostname, username, password, timeout=60, optional_args=None):
        """Constructor."""
        self.device = None
        self.hostname = hostname
        self.username = username
        self.password = password
        self.timeout = timeout
        self.config_session = None

        if optional_args is None:
            optional_args = {}
        self.port = optional_args.get('port', 443)

    def open(self):
        """Implemantation of NAPALM method open."""
        try:
            connection = pyeapi.client.connect(
                transport='https',
                host=self.hostname,
                username=self.username,
                password=self.password,
                port=self.port,
                timeout=self.timeout
            )
            if self.device is None:
                self.device = pyeapi.client.Node(connection)
            # does not raise an Exception if unusable

            # let's try to run a very simple command
            self.device.run_commands(['show clock'], encoding='text')
        except ConnectionError as ce:
            # and this is raised either if device not avaiable
            # either if HTTP(S) agent is not enabled
            # show management api http-commands
            raise ConnectionException(ce.message)

    def close(self):
        """Implemantation of NAPALM method close."""
        self.discard_config()

    def _load_config(self, filename=None, config=None, replace=True):
        if self.config_session is not None:
            raise SessionLockedException('Session is already in use by napalm')
        else:
            self.config_session = 'napalm_{}'.format(datetime.now().microsecond)

        commands = list()
        commands.append('configure session {}'.format(self.config_session))

        if replace:
            commands.append('rollback clean-config')

        if filename is not None:
            with open(filename, 'r') as f:
                lines = f.readlines()
        else:
            if isinstance(config, list):
                lines = config
            else:
                lines = config.splitlines()

        for line in lines:
            line = line.strip()
            if line == '':
                continue
            if line.startswith('!'):
                continue
            commands.append(line)

        try:
            self.device.run_commands(commands)
        except pyeapi.eapilib.CommandError as e:
            self.discard_config()

            if replace:
                raise ReplaceConfigException(e.message)
            else:
                raise MergeConfigException(e.message)

    def load_replace_candidate(self, filename=None, config=None):
        """Implemantation of NAPALM method load_replace_candidate."""
        self._load_config(filename, config, True)

    def load_merge_candidate(self, filename=None, config=None):
        """Implemantation of NAPALM method load_merge_candidate."""
        self._load_config(filename, config, False)

    def compare_config(self):
        """Implemantation of NAPALM method compare_config."""
        if self.config_session is None:
            return ''
        else:
            commands = ['show session-config named %s diffs' % self.config_session]
            result = self.device.run_commands(commands, encoding='text')[0]['output']

            result = '\n'.join(result.splitlines()[2:])

            return result.strip()

    def commit_config(self):
        """Implemantation of NAPALM method commit_config."""
        commands = list()
        commands.append('copy startup-config flash:rollback-0')
        commands.append('configure session {}'.format(self.config_session))
        commands.append('commit')
        commands.append('write memory')

        self.device.run_commands(commands)
        self.config_session = None

    def discard_config(self):
        """Implemantation of NAPALM method discard_config."""
        if self.config_session is not None:
            commands = list()
            commands.append('configure session {}'.format(self.config_session))
            commands.append('abort')
            self.device.run_commands(commands)
            self.config_session = None

    def rollback(self):
        """Implemantation of NAPALM method rollback."""
        commands = list()
        commands.append('configure replace flash:rollback-0')
        commands.append('write memory')
        self.device.run_commands(commands)

    def get_facts(self):
        """Implemantation of NAPALM method get_facts."""
        commands = list()
        commands.append('show version')
        commands.append('show hostname')
        commands.append('show interfaces')

        result = self.device.run_commands(commands)

        version = result[0]
        hostname = result[1]
        interfaces_dict = result[2]['interfaces']

        uptime = time.time() - version['bootupTimestamp']

        interfaces = [i for i in interfaces_dict.keys() if '.' not in i]
        interfaces = string_parsers.sorted_nicely(interfaces)

        return {
            'hostname': hostname['hostname'],
            'fqdn': hostname['fqdn'],
            'vendor': u'Arista',
            'model': version['modelName'],
            'serial_number': version['serialNumber'],
            'os_version': version['internalVersion'],
            'uptime': int(uptime),
            'interface_list': interfaces,
        }

    def get_interfaces(self):
        commands = list()
        commands.append('show interfaces')
        output = self.device.run_commands(commands)[0]

        interfaces = dict()

        for interface, values in output['interfaces'].iteritems():
            interfaces[interface] = dict()

            if values['lineProtocolStatus'] == 'up':
                interfaces[interface]['is_up'] = True
                interfaces[interface]['is_enabled'] = True
            else:
                interfaces[interface]['is_up'] = False
                if values['interfaceStatus'] == 'disabled':
                    interfaces[interface]['is_enabled'] = False
                else:
                    interfaces[interface]['is_enabled'] = True

            interfaces[interface]['description'] = values['description']

            interfaces[interface]['last_flapped'] = values.pop('lastStatusChangeTimestamp', None)

            interfaces[interface]['speed'] = int(values['bandwidth'] * 1e-6)
            interfaces[interface]['mac_address'] = values.pop('physicalAddress', u'')

        return interfaces

    def get_lldp_neighbors(self):
        commands = list()
        commands.append('show lldp neighbors')
        output = self.device.run_commands(commands)[0]['lldpNeighbors']

        lldp = dict()

        for n in output:
            if n['port'] not in lldp.keys():
                lldp[n['port']] = list()

            lldp[n['port']].append(
                {
                    'hostname': n['neighborDevice'],
                    'port': n['neighborPort'],
                }
            )

        return lldp

    def get_interfaces_counters(self):
        commands = list()

        commands.append('show interfaces counters')
        commands.append('show interfaces counters errors')

        output = self.device.run_commands(commands)

        interface_counters = dict()

        for interface, counters in output[0]['interfaces'].iteritems():
            interface_counters[interface] = dict()

            interface_counters[interface]['tx_octets'] = counters['outOctets']
            interface_counters[interface]['rx_octets'] = counters['inOctets']
            interface_counters[interface]['tx_unicast_packets'] = counters['outUcastPkts']
            interface_counters[interface]['rx_unicast_packets'] = counters['inUcastPkts']
            interface_counters[interface]['tx_multicast_packets'] = counters['outMulticastPkts']
            interface_counters[interface]['rx_multicast_packets'] = counters['inMulticastPkts']
            interface_counters[interface]['tx_broadcast_packets'] = counters['outBroadcastPkts']
            interface_counters[interface]['rx_broadcast_packets'] = counters['inBroadcastPkts']
            interface_counters[interface]['tx_discards'] = counters['outDiscards']
            interface_counters[interface]['rx_discards'] = counters['inDiscards']

            # Errors come from a different command
            errors = output[1]['interfaceErrorCounters'][interface]
            interface_counters[interface]['tx_errors'] = errors['outErrors']
            interface_counters[interface]['rx_errors'] = errors['inErrors']

        return interface_counters

    @staticmethod
    def _parse_neigbor_info(line):
        m = re.match('BGP neighbor is (?P<neighbor>.*?), remote AS (?P<as>.*?), .*', line)
        return m.group('neighbor'), m.group('as')

    @staticmethod
    def _parse_rid_info(line):
        m = re.match('.*BGP version 4, remote router ID (?P<rid>.*?), VRF (?P<vrf>.*?)$', line)
        return m.group('rid'), m.group('vrf')

    @staticmethod
    def _parse_desc(line):
        m = re.match('\s+Description: (?P<description>.*?)', line)
        if m:
            return m.group('description')
        else:
            return None

    @staticmethod
    def _parse_local_info(line):
        m = re.match('Local AS is (?P<as>.*?),.*', line)
        return m.group('as')

    @staticmethod
    def _parse_prefix_info(line):
        m = re.match('(\s*?)(?P<af>IPv[46]) Unicast:\s*(?P<sent>\d+)\s*(?P<received>\d+)', line)
        return m.group('sent'), m.group('received')

    def get_bgp_neighbors(self):
        NEIGHBOR_FILTER = 'bgp neighbors vrf all | include remote AS | remote router ID |^\s*IPv[46] Unicast:.*[0-9]+|^Local AS|Desc'
        output_summary_cmds = self.device.run_commands(
            ['show ipv6 bgp summary vrf all', 'show ip bgp summary vrf all'],
            encoding='json')
        output_neighbor_cmds = self.device.run_commands(
            ['show ip ' + NEIGHBOR_FILTER, 'show ipv6 ' + NEIGHBOR_FILTER],
            encoding='text')

        bgp_counters = defaultdict(lambda: dict(peers=dict()))
        for summary in output_summary_cmds:
            """
            Json output looks as follows
            "vrfs": {
                "default": {
                    "routerId": 1,
                    "asn": 1,
                    "peers": {
                        "1.1.1.1": {
                            "msgSent": 1,
                            "inMsgQueue": 0,
                            "prefixReceived": 3926,
                            "upDownTime": 1449501378.418644,
                            "version": 4,
                            "msgReceived": 59616,
                            "prefixAccepted": 3926,
                            "peerState": "Established",
                            "outMsgQueue": 0,
                            "underMaintenance": false,
                            "asn": 1
                        }
                    }
                }
            }
            """
            for vrf, vrf_data in summary['vrfs'].iteritems():
                bgp_counters[vrf]['router_id'] = vrf_data['routerId']
                for peer, peer_data in vrf_data['peers'].iteritems():
                    peer_info = {
                        'is_up': peer_data['peerState'] == 'Established',
                        'is_enabled': peer_data['peerState'] == 'Established' or peer_data['peerState'] == 'Active',
                        'uptime': int(peer_data['upDownTime'])
                    }
                    bgp_counters[vrf]['peers'][peer] = peer_info
        lines = []
        [lines.extend(x['output'].splitlines()) for x in output_neighbor_cmds]
        for line in lines:
            """
            Raw output from the command looks like the following:

              BGP neighbor is 1.1.1.1, remote AS 1, external link
                Description: Very info such descriptive
                BGP version 4, remote router ID 1.1.1.1, VRF my_vrf
                 IPv4 Unicast:         683        78
                 IPv6 Unicast:           0         0
              Local AS is 2, local router ID 2.2.2.2
            """
            if line is '':
                continue
            neighbor, r_as = self._parse_neigbor_info(lines.pop(0))
            # this line can be either description or rid info
            next_line = lines.pop(0)
            desc = self._parse_desc(next_line)
            if desc is None:
                rid, vrf = self._parse_rid_info(next_line)
                desc = ''
            else:
                rid, vrf = self._parse_rid_info(lines.pop(0))

            v4_sent, v4_recv = self._parse_prefix_info(lines.pop(0))
            v6_sent, v6_recv = self._parse_prefix_info(lines.pop(0))
            local_as = self._parse_local_info(lines.pop(0))
            data = {
                'remote_as': int(r_as),
                'remote_id': unicode(rid),
                'local_as': int(local_as),
                'description': unicode(desc),
                'address_family': {
                    'ipv4': {
                        'sent_prefixes': int(v4_sent),
                        'received_prefixes': int(v4_recv),
                        'accepted_prefixes': -1
                    },
                    'ipv6': {
                        'sent_prefixes': int(v6_sent),
                        'received_prefixes': int(v6_recv),
                        'accepted_prefixes': -1
                    }
                }
            }
            bgp_counters[vrf]['peers'][neighbor].update(data)

        if 'default' in bgp_counters.keys():
            bgp_counters['global'] = bgp_counters.pop('default')
        return bgp_counters

    def get_environment(self):
        """
        Returns a dictionary where:
            * fans is a dictionary of dictionaries where the key is the location and the values:
                * status (boolean) - True if it's ok, false if it's broken
            * temperature is a dictionary of dictionaries where the key is the location and the values:
                * temperature (int) - Temperature in celsius the sensor is reporting.
                * is_alert (boolean) - True if the temperature is above the alert threshold
                * is_critical (boolean) - True if the temperature is above the critical threshold
            * power is a dictionary of dictionaries where the key is the PSU id and the values:
                * status (boolean) - True if it's ok, false if it's broken
                * capacity (int) - Capacity in W that the power supply can support
                * output (int) - Watts drawn by the system
            * cpu is a dictionary of dictionaries where the key is the ID and the values
                * %usage
            * available_ram (int) - Total amount of RAM installed in the device
            * used_ram (int) - RAM that is still free in the device
        """
        command = list()
        command.append('show environment cooling')
        command.append('show environment temperature')
        command.append('show environment power')
        output = self.device.run_commands(command)

        environment_counters = dict()
        environment_counters['fans'] = dict()
        environment_counters['temperature'] = dict()
        environment_counters['power'] = dict()
        environment_counters['cpu'] = dict()
        environment_counters['available_ram'] = ''
        environment_counters['used_ram'] = ''

        fans_output = output[0]
        temp_output = output[1]
        power_output = output[2]
        cpu_output = self.device.run_commands(['show processes top once'], encoding='text')[0]['output']

        ''' Get fans counters '''
        for slot in fans_output['fanTraySlots']:
            environment_counters['fans'][slot['label']] = dict()
            environment_counters['fans'][slot['label']]['status'] = slot['status'] == 'ok'

        ''' Get temp counters '''
        for slot in temp_output:
            try:
                for sensorsgroup in temp_output[slot]:
                    for sensor in sensorsgroup['tempSensors']:
                        environment_counters['temperature'][sensor['name']] = {
                            'temperature': sensor['currentTemperature'],
                            'is_alert': sensor['currentTemperature'] > sensor['overheatThreshold'],
                            'is_critical': sensor['currentTemperature'] > sensor['criticalThreshold']
                        }
            except:
                pass

        ''' Get power counters '''
        for _, item in power_output.iteritems():
            for id, ps in item.iteritems():
                environment_counters['power'][id] = {
                    'status': ps['state'] == 'ok',
                    'capacity': ps['capacity'],
                    'output': ps['outputPower']
                }

        ''' Get CPU counters '''
        m = re.search('(\d+.\d+)\%', cpu_output.splitlines()[2])
        environment_counters['cpu'][0] = {
            '%usage': float(m.group(1))
        }
        m = re.search('(\d+)k\W+total\W+(\d+)k\W+used\W+(\d+)k\W+free', cpu_output.splitlines()[3])

        environment_counters['memory'] = {
            'available_ram': int(m.group(1)),
            'used_ram': int(m.group(2))
        }

        return environment_counters

    def get_lldp_neighbors_detail(self, interface = ''):

        lldp_neighbors_out = dict()

        filters = list()
        if interface:
            filters.append(interface)

        commands = list()
        commands.append(
            'show lldp neighbors {filters} detail'.format(
                filters = ' '.join(filters)
            )
        )

        lldp_neighbors_in = {}
        try:
            lldp_neighbors_in = self.device.run_commands(commands)[0].get('lldpNeighbors', {})
        except Exception:
            return {}

        for interface in lldp_neighbors_in:
            interface_neighbors = lldp_neighbors_in.get(interface).get('lldpNeighborInfo', {})
            if not interface_neighbors:
                # in case of empty infos
                continue
            for neighbor in interface_neighbors: # it is provided a list of neighbors per interface
                if interface not in lldp_neighbors_out.keys():
                    lldp_neighbors_out[interface] = list()
                capabilities = neighbor.get('systemCapabilities')
                lldp_neighbors_out[interface].append(
                    {
                        'parent_interface'              : interface, # no parent interfaces
                        'remote_port'                   : neighbor.get('neighborInterfaceInfo', {}).get('interfaceId', u''),
                        'remote_port_description'       : u'',
                        'remote_system_name'            : neighbor.get('systemName', u''),
                        'remote_system_description'     : neighbor.get('systemDescription', u''),
                        'remote_chassis_id'             : neighbor.get('chassisId', u''),
                        'remote_system_capab'           : unicode(', '.join(capabilities)),
                        'remote_system_enable_capab'   : unicode(', '.join([capability for capability in capabilities.keys() if capabilities[capability]]))
                    }
                )

        return lldp_neighbors_out

    def cli(self, commands = None):

        cli_output = dict()

        if type(commands) is not list:
            raise TypeError('Please enter a valid list of commands!')

        for command in commands:
            try:
                cli_output[unicode(command)] = self.device.run_commands([command], encoding='text')[0].get('output')
                # not quite fair to not exploit rum_commands
                # but at least can have better control to point to wrong command in case of failure
            except pyeapi.eapilib.CommandError:
                # for sure this command failed
                cli_output[unicode(command)] = 'Invalid command: "{cmd}"'.format(
                    cmd=command
                )
                raise CommandErrorException(str(cli_output))
            except Exception as e:
                # something bad happened
                cli_output[unicode(command)] = 'Unable to execute command "{cmd}": {err}'.format(
                    cmd=command,
                    err=e
                )
                raise CommandErrorException(str(cli_output))

        return cli_output

    def get_bgp_config(self, group='', neighbor=''):
        """Implemantation of NAPALM method get_bgp_config."""
        _GROUP_FIELD_MAP_ = {
            'type': 'type',
            'multipath': 'multipath',
            'apply-groups': 'apply_groups',
            'remove-private-as': 'remove_private_as',
            'ebgp-multihop': 'multihop_ttl',
            'remote-as': 'remote_as',
            'local-v4-addr': 'local_address',
            'local-v6-addr': 'local_address',
            'local-as': 'local_as',
            'description': 'description',
            'import-policy': 'import_policy',
            'export-policy': 'export_policy'
        }

        _PEER_FIELD_MAP_ = {
            'description': 'description',
            'remote-as': 'remote_as',
            'local-v4-addr': 'local_address',
            'local-v6-addr': 'local_address',
            'local-as': 'local_as',
            'next-hop-self': 'nhs',
            'route-reflector-client': 'route_reflector_client',
            'description': 'description',
            'import-policy': 'import_policy',
            'export-policy': 'export_policy',
            'passwd': 'authentication_key'
        }

        _PROPERTY_FIELD_MAP_ = _GROUP_FIELD_MAP_.copy()
        _PROPERTY_FIELD_MAP_.update(_PEER_FIELD_MAP_)

        _PROPERTY_TYPE_MAP_ = {
            # used to determine the default value
            # and cast the values
            'remote-as'             : int,
            'ebgp-multihop'         : int,
            'local-v4-addr'         : unicode,
            'local-v6-addr'         : unicode,
            'local-as'              : int,
            'remove-private-as'     : bool,
            'next-hop-self'         : bool,
            'description'           : unicode,
            'route-reflector-client': bool,
            'password'              : unicode,
            'route-map'             : unicode,
            'apply-groups'          : list,
            'type'                  : unicode,
            'import-policy'         : unicode,
            'export-policy'         : unicode,
            'multipath'             : bool
        }

        _DATATYPE_DEFAULT_ = {
            unicode     : u'',
            int         : 0,
            bool        : False,
            list        : []
        }

        def parse_options(options, default_value = False):

            if not options:
                return dict()

            config_property = options[0]
            field_name  = _PROPERTY_FIELD_MAP_.get(config_property)
            field_type  = _PROPERTY_TYPE_MAP_.get(config_property)
            field_value = _DATATYPE_DEFAULT_.get(field_type) # to get the default value

            if not field_type:
                # no type specified at all => return empty dictionary
                return dict()

            if not default_value:
                if len(options) > 1:
                    field_value = field_type(options[1])
                else:
                    if field_type is bool:
                        field_value = True
            if field_name is not None:
                return {field_name: field_value}
            elif config_property in ['route-map', 'password']:
                # do not respect the pattern neighbor [IP_ADDRESS] [PROPERTY] [VALUE]
                # or need special output (e.g.: maximum-routes)
                if config_property == 'password':
                    return {'authentication_key': unicode(options[2])}
                    # returns the MD5 password
                if config_property == 'route-map':
                    direction = None
                    if len(options) == 3:
                        direction = options[2]
                        field_value = field_type(options[1]) # the name of the policy
                    elif len(options) == 2:
                        direction = options[1]
                    if direction == 'in':
                        field_name = 'import_policy'
                    else:
                        field_name = 'export_policy'
                    return {field_name: field_value}

            return dict()

        bgp_config = dict()

        commands = list()
        commands.append('show running-config | section router bgp')
        bgp_conf = self.device.run_commands(commands, encoding='text')[0].get('output', '\n\n')
        bgp_conf_lines = bgp_conf.splitlines()[2:]

        bgp_neighbors = dict()

        if not group:
            neighbor = ''

        last_peer_group = ''
        local_as = 0
        for bgp_conf_line in bgp_conf_lines:
            raw_line = bgp_conf_line
            default_value = False
            bgp_conf_line = bgp_conf_line.strip()
            if bgp_conf_line.startswith('router bgp'):
                local_as = int(bgp_conf_line.replace('router bgp', '').strip())
                continue
            if not (bgp_conf_line.startswith('neighbor') or bgp_conf_line.startswith('no neighbor')):
                continue
            if bgp_conf_line.startswith('no'):
                default_value = True
            bgp_conf_line = bgp_conf_line.replace('no neighbor ', '').replace('neighbor ', '')
            bgp_conf_line_details = bgp_conf_line.split()
            group_or_neighbor = unicode(bgp_conf_line_details[0])
            options = bgp_conf_line_details[1:]
            try:
                # will try to parse the neighbor name
                # which sometimes is the IP Address of the neigbor
                # or the name of the BGP group
                IPAddress(group_or_neighbor)
                # if passes the test => it is an IP Address, thus a Neighbor!
                peer_address = group_or_neighbor

                if options[0] == 'peer-group':
                    last_peer_group = options[1]

                # if looking for a specific group
                if group and last_peer_group != group:
                    continue

                # or even more. a specific neighbor within a group
                if neighbor and peer_address != neighbor:
                    continue
                # skip all other except the target

                # in the config, neighbor details are lister after
                # the group is specified for the neighbor:
                #
                # neighbor 192.168.172.36 peer-group 4-public-anycast-peers
                # neighbor 192.168.172.36 remote-as 12392
                # neighbor 192.168.172.36 maximum-routes 200
                #
                # because the lines are parsed sequentially
                # can use the last group detected
                # that way we avoid one more loop to match the neighbors with the group they belong to
                # directly will apend the neighbor in the neighbor list of the group at the end
                if last_peer_group not in bgp_neighbors.keys():
                    bgp_neighbors[last_peer_group] = dict()
                if peer_address not in bgp_neighbors[last_peer_group]:
                    bgp_neighbors[last_peer_group][peer_address] = dict()
                    bgp_neighbors[last_peer_group][peer_address].update({
                        key:_DATATYPE_DEFAULT_.get(_PROPERTY_TYPE_MAP_.get(prop)) for prop, key in _PEER_FIELD_MAP_.iteritems()
                    }) # populating with default values
                    bgp_neighbors[last_peer_group][peer_address].update({
                        'prefix_limit': {},
                        'local_as'    : local_as,
                        'authentication_key': u''
                    }) # few more default values
                bgp_neighbors[last_peer_group][peer_address].update(
                    parse_options(options, default_value)
                )
            except AddrFormatError:
                # exception trying to parse group name
                # group_or_neighbor represents the name of the group
                group_name = group_or_neighbor
                if group and group_name != group:
                    continue
                if group_name not in bgp_config.keys():
                    bgp_config[group_name] = dict()
                    bgp_config[group_name].update({
                        key:_DATATYPE_DEFAULT_.get(_PROPERTY_TYPE_MAP_.get(prop)) for prop, key in _GROUP_FIELD_MAP_.iteritems()
                    })
                    bgp_config[group_name].update({
                        'prefix_limit'   : {},
                        'neighbors'      : {},
                        'local_as'       : local_as
                    }) # few more default values
                bgp_config[group_name].update(
                    parse_options(options, default_value)
                )
            except Exception:
                # for other kind of exception pass to next line
                continue

        for group, peers in bgp_neighbors.iteritems():
            if group not in bgp_config.keys():
                continue
            bgp_config[group]['neighbors'] = peers

        return bgp_config

    def get_arp_table(self):

        arp_table = list()

        commands = ['show arp']

        ipv4_neighbors = []
        try:
            ipv4_neighbors = self.device.run_commands(commands)[0].get('ipV4Neighbors', [])
        except pyeapi.eapilib.CommandError:
            return []

        for neighbor in ipv4_neighbors:
            interface   = unicode(neighbor.get('interface'))
            mac_raw     = neighbor.get('hwAddress')
            mac_all     = mac_raw.replace('.', '').replace(':', '')
            mac_format  = unicode(':'.join([mac_all[i:i+2] for i in range(12)[::2]]))
            ip          = unicode(neighbor.get('address'))
            age         = float(neighbor.get('age'))
            arp_table.append(
                {
                    'interface' : interface,
                    'mac'       : mac_format,
                    'ip'        : ip,
                    'age'       : age
                }
            )

        return arp_table

    def get_ntp_servers(self):

        commands = ['show running-config | section ntp']

        raw_ntp_config = self.device.run_commands(commands, encoding='text')[0].get('output', '')

        ntp_config = napalm_base.helpers.textfsm_extractor(self, 'ntp_peers', raw_ntp_config)

        return {unicode(ntp_peer.get('ntppeer')):{} for ntp_peer in ntp_config if ntp_peer.get('ntppeer', '')}

    def get_ntp_stats(self):

        ntp_stats = list()

        REGEX = (
            '^\s?(\+|\*|x|-)?([a-zA-Z0-9\.+-:]+)'
            '\s+([a-zA-Z0-9\.]+)\s+([0-9]{1,2})'
            '\s+(-|u)\s+([0-9h-]+)\s+([0-9]+)'
            '\s+([0-9]+)\s+([0-9\.]+)\s+([0-9\.-]+)'
            '\s+([0-9\.]+)\s?$'
        )

        commands = list()
        commands.append('show ntp associations')

        # output = self.device.run_commands(commands)
        # pyeapi.eapilib.CommandError: CLI command 2 of 2 'show ntp associations' failed: unconverted command
        # JSON output not yet implemented...

        ntp_assoc = self.device.run_commands(commands, encoding = 'text')[0].get('output', '\n\n')
        ntp_assoc_lines = ntp_assoc.splitlines()[2:]

        for ntp_assoc in ntp_assoc_lines:
            line_search = re.search(REGEX, ntp_assoc, re.I)
            if not line_search:
                continue # pattern not found
            line_groups = line_search.groups()
            try:
                ntp_stats.append({
                    'remote'        : unicode(line_groups[1]),
                    'synchronized'  : (line_groups[0] == '*'),
                    'referenceid'   : unicode(line_groups[2]),
                    'stratum'       : int(line_groups[3]),
                    'type'          : unicode(line_groups[4]),
                    'when'          : unicode(line_groups[5]),
                    'hostpoll'      : int(line_groups[6]),
                    'reachability'  : int(line_groups[7]),
                    'delay'         : float(line_groups[8]),
                    'offset'        : float(line_groups[9]),
                    'jitter'        : float(line_groups[10])
                })
            except Exception:
                continue # jump to next line

        return ntp_stats

    def get_interfaces_ip(self):

        interfaces_ip = dict()

        interfaces_ipv4_out = self.device.run_commands(['show ip interface'])[0]['interfaces']
        try:
            interfaces_ipv6_out = self.device.run_commands(['show ipv6 interface'])[0]['interfaces']
        except pyeapi.eapilib.CommandError as e:
            if 'No IPv6 configured interfaces' in e.message:
                interfaces_ipv6_out = {}
            else:
                raise

        for interface_name, interface_details in interfaces_ipv4_out.iteritems():
            ipv4_list = list()
            if interface_name not in interfaces_ip.keys():
                interfaces_ip[interface_name] = dict()

            if u'ipv4' not in interfaces_ip.get(interface_name):
                interfaces_ip[interface_name][u'ipv4'] = dict()
            if u'ipv6' not in interfaces_ip.get(interface_name):
                interfaces_ip[interface_name][u'ipv6'] = dict()

            iface_details = interface_details.get('interfaceAddress', {})
            if iface_details.get('primaryIp', {}).get('address') != '0.0.0.0':
                ipv4_list.append(
                    {
                        'address'   : iface_details.get('primaryIp', {}).get('address'),
                        'masklen'   : iface_details.get('primaryIp', {}).get('maskLen')
                    }
                )
            for secondary_ip in iface_details.get('secondaryIpsOrderedList', []):
                ipv4_list.append(
                    {
                        'address'   : secondary_ip.get('address'),
                        'masklen'   : secondary_ip.get('maskLen')
                    }
                )

            for ip in ipv4_list:
                if not ip.get('address'):
                    continue
                if ip.get('address') not in interfaces_ip.get(interface_name).get(u'ipv4'):
                    interfaces_ip[interface_name][u'ipv4'][ip.get('address')] = {
                        u'prefix_length': ip.get('masklen')
                    }

        for interface_name, interface_details in interfaces_ipv6_out.iteritems():
            ipv6_list = list()
            if interface_name not in interfaces_ip.keys():
                interfaces_ip[interface_name] = dict()

            if u'ipv4' not in interfaces_ip.get(interface_name):
                interfaces_ip[interface_name][u'ipv4'] = dict()
            if u'ipv6' not in interfaces_ip.get(interface_name):
                interfaces_ip[interface_name][u'ipv6'] = dict()

            ipv6_list.append(
                {
                    'address'   : interface_details.get('linkLocal', {}).get('address'),
                    'masklen'   : int(interface_details.get('linkLocal', {}).get('subnet', '::/0').split('/')[-1])
                    # when no link-local set, address will be None and maslken 0
                }
            )
            for address in interface_details.get('addresses'):
                ipv6_list.append(
                    {
                        'address'   : address.get('address'),
                        'masklen'   : int(address.get('subnet').split('/')[-1])
                    }
                )
            for ip in ipv6_list:
                if not ip.get('address'):
                    continue
                if ip.get('address') not in interfaces_ip.get(interface_name).get(u'ipv6'):
                    interfaces_ip[interface_name][u'ipv6'][ip.get('address')] = {
                        u'prefix_length': ip.get('masklen')
                    }

        return interfaces_ip

    def get_mac_address_table(self):

        mac_table = list()

        commands = ['show mac address-table']

        mac_entries = []
        try:
            mac_entries = self.device.run_commands(commands)[0].get('unicastTable', {}).get('tableEntries', [])
        except Exception:
            return {}

        for mac_entry in mac_entries:
            vlan        = mac_entry.get('vlanId')
            interface   = mac_entry.get('interface')
            mac_raw     = mac_entry.get('macAddress')
            mac_str     = mac_raw.replace('.', '').replace(':', '')
            mac_format  = ':'.join([ mac_str[i:i+2] for i in range(12)[::2] ])
            static      = (mac_entry.get('entryType') == 'static')
            last_move   = mac_entry.get('lastMove', 0.0)
            moves       = mac_entry.get('moves', 0)
            mac_table.append(
                {
                    'mac'       : mac_format,
                    'interface' : interface,
                    'vlan'      : vlan,
                    'active'    : True,
                    'static'    : static,
                    'moves'     : moves,
                    'last_move' : last_move
                }
            )

        return mac_table

    def get_route_to(self, destination = '', protocol = ''):

        routes = dict()

        try:
            ipv = ''
            if IPNetwork(destination).version == 6:
                ipv = 'v6'
        except AddrFormatError:
            return 'Please specify a valid destination!'

        command = 'show ip{ipv} route {destination} detail'.format(
            ipv         = ipv,
            destination = destination
        )

        command_output = self.device.run_commands([command])[0]
        if ipv == 'v6':
            routes_out = command_output.get('routes', {})
        else:
            # on a multi-VRF configured device need to go through a loop and get for each instance
            routes_out = command_output.get('vrfs', {}).get('default', {}).get('routes', {})

        for prefix, route_details in routes_out.iteritems():
            if prefix not in routes.keys():
                routes[prefix] = list()
            route_protocol    = route_details.get('routeType').upper()
            preference  = route_details.get('preference')

            route = {
                'current_active'    : False,
                'last_active'       : False,
                'age'               : 0,
                'next_hop'          : u'',
                'protocol'          : route_protocol,
                'outgoing_interface': u'',
                'preference'        : preference,
                'inactive_reason'   : u'',
                'routing_table'     : u'default',
                'selected_next_hop' : False,
                'protocol_attributes': {}
            }
            if protocol == 'bgp':
                metric      = route_details.get('metric')
                command = 'show ip{ipv} bgp {destination} detail'.format(
                    ipv         = ipv,
                    destination = prefix
                )
                default_vrf_details = self.device.run_commands([command])[0].get('vrfs', {}).get('default', {})
                local_as   = default_vrf_details.get('asn')
                bgp_routes = default_vrf_details.get('bgpRouteEntries', {}).get(prefix, {}).get('bgpRoutePaths', [])
                for bgp_route_details in bgp_routes:
                    bgp_route = route.copy()
                    as_path = bgp_route_details.get('asPathEntry', {}).get('asPath', u'')
                    remote_as = int(as_path.split()[-1])
                    remote_address = bgp_route_details.get('routeDetail', {}).get('peerEntry', {}).get('peerAddr', '')
                    local_preference = bgp_route_details.get('localPreference')
                    next_hop = bgp_route_details.get('nextHop')
                    active_route = bgp_route_details.get('routeType', {}).get('active', False)
                    last_active = active_route # should find smth better
                    communities = bgp_route_details.get('routeDetail', {}).get('communityList', [])
                    preference2 = bgp_route_details.get('weight')
                    selected_next_hop = active_route
                    bgp_route.update({
                        'current_active'    : active_route,
                        'last_active'       : last_active,
                        'next_hop'          : next_hop,
                        'selected_next_hop' : active_route,
                        'protocol_attributes': {
                            'metric'            : metric,
                            'as_path'           : as_path,
                            'local_preference'  : local_preference,
                            'local_as'          : local_as,
                            'remote_as'         : remote_as,
                            'remote_address'    : remote_address,
                            'preference2'       : preference2,
                            'communities'       : communities
                        }
                    })
                    routes[prefix].append(bgp_route)
            else:
                for next_hop in route_details.get('vias'):
                    route_next_hop = route.copy()
                    route_next_hop.update(
                        {
                            'next_hop'          : next_hop.get('nexthopAddr'),
                            'outgoing_interface': next_hop.get('interface')
                        }
                    )
                    routes[prefix].append(route_next_hop)

        return routes

    def get_snmp_information(self):

        snmp_information = dict()

        commands = list()
        commands.append('show running-config | section snmp-server')
        raw_snmp_config = self.device.run_commands(commands, encoding='text')[0].get('output', '')

        snmp_config = napalm_base.helpers.textfsm_extractor(self, 'snmp_config', raw_snmp_config)

        if not snmp_config:
            return snmp_information

        snmp_information = {
            'contact'   : unicode(snmp_config[0].get('contact', '')),
            'location'  : unicode(snmp_config[0].get('location', '')),
            'chassis_id': unicode(snmp_config[0].get('chassis_id', '')),
            'community' : {}
        }

        for snmp_entry in snmp_config:
            community_name = unicode(snmp_entry.get('community', ''))
            if not community_name:
                continue
            snmp_information['community'][community_name] = {
                'acl': unicode(snmp_entry.get('acl', '')),
                'mode': unicode(snmp_entry.get('mode', 'ro').lower())
            }

        return snmp_information

    def get_users(self):

        def _sshkey_type(sshkey):
            if sshkey.startswith('ssh-rsa'):
                return 'ssh_rsa', sshkey
            elif sshkey.startswith('ssh-dss'):
                return 'ssh_dsa', sshkey
            return 'ssh_rsa', ''

        users = dict()

        commands = ['show user-account']
        user_items = self.device.run_commands(commands)[0].get('users', {})

        for user, user_details in user_items.iteritems():
            user_details.pop('username', '')
            sshkey_value = user_details.pop('sshAuthorizedKey', '')
            sshkey_type, sshkey_value = _sshkey_type(sshkey_value)
            user_details.update({
                'level': user_details.pop('privLevel', 0),
                'password': user_details.pop('secret', ''),
                'sshkeys': [sshkey_value]
            })
            users[user] = user_details

        return users

    def traceroute(self, destination, source='', ttl=0, timeout=0):

        _HOP_ENTRY_PROBE = [
            '\s+',
            '(',  # beginning of host_name (ip_address) RTT group
            '(',  # beginning of host_name (ip_address) group only
            '([a-zA-Z0-9\.:-]*)',  # hostname
            '\s+',
            '\(?([a-fA-F0-9\.:][^\)]*)\)?'  # IP Address between brackets
            ')?',  # end of host_name (ip_address) group only
            # also hostname/ip are optional -- they can or cannot be specified
            # if not specified, means the current probe followed the same path as the previous
            '\s+',
            '(\d+\.\d+)\s+ms',  # RTT
            '|\*',  # OR *, when non responsive hop
            ')'  # end of host_name (ip_address) RTT group
        ]

        _HOP_ENTRY = [
            '\s?',  # space before hop index?
            '(\d+)',  # hop index
        ]

        traceroute_result = {}

        source_opt = ''
        ttl_opt = ''
        timeout_opt = ''

        # if not ttl:
        #     ttl = 20

        probes = 3
        # in case will be added one further param to adjust the number of probes/hop

        if source:
            source_opt = '-s {source}'.format(source=source)
        if ttl:
            ttl_opt = '-m {ttl}'.format(ttl=ttl)
        if timeout:
            timeout_opt = '-w {timeout}'.format(timeout=timeout)
        else:
            timeout = 5

        command = 'traceroute {destination} {source_opt} {ttl_opt} {timeout_opt}'.format(
            destination=destination,
            source_opt=source_opt,
            ttl_opt=ttl_opt,
            timeout_opt=timeout_opt
        )

        try:
            traceroute_raw_output = self.device.run_commands([command], encoding='text')[0].get('output')
        except CommandErrorException:
            return {'error': 'Cannot execute traceroute on the device: {}'.format(command)}

        hop_regex = ''.join(_HOP_ENTRY + _HOP_ENTRY_PROBE * probes)

        traceroute_result['success'] = {}
        for line in traceroute_raw_output.splitlines():
            hop_search = re.search(hop_regex, line)
            if not hop_search:
                continue
            hop_details = hop_search.groups()
            hop_index = int(hop_details[0])
            previous_probe_host_name = '*'
            previous_probe_ip_address = '*'
            traceroute_result['success'][hop_index] = {'probes':{}}
            for probe_index in range(probes):
                host_name = hop_details[3+probe_index*5]
                ip_address = hop_details[4+probe_index*5]
                rtt = hop_details[5+probe_index*5]
                if rtt:
                    rtt = float(rtt)
                else:
                    rtt = timeout * 1000.0
                if not host_name:
                    host_name = previous_probe_host_name
                if not ip_address:
                    ip_address = previous_probe_ip_address
                if hop_details[1+probe_index*5] == '*':
                    host_name = '*'
                    ip_address = '*'
                traceroute_result['success'][hop_index]['probes'][probe_index+1] = {
                    'host_name': unicode(host_name),
                    'ip_address': unicode(ip_address),
                    'rtt': rtt
                }
                previous_probe_host_name = host_name
                previous_probe_ip_address = ip_address

        return traceroute_result

<<<<<<< HEAD
    def get_config(self):
        """get_config implementation for EOS."""
        result = self.run_commands['show startup-config',
                                   'show running-config']
        return {
            'config_text': self.run_commands['show running-config']
        }
=======
    def get_bgp_neighbors_detail(self, neighbor_address=''):
        """Function to return detailed BGP information.

        Information returned by this function can be about a single peer or
        about all peers. This can be controlled using the following:

        :params neighbor_address: Retuns the statistics for a specific
                                  BGP neighbor or for all BGP neighbors.
        """

        def _parse_per_peer_bgp_detail(peer_output):
            """This function parses the raw data per peer and returns a
            json structure per peer.
            """

            int_fields = ['local_as', 'remote_as',
                          'local_port', 'remote_port', 'local_port',
                          'input_messages', 'output_messages', 'input_updates',
                          'output_updates', 'messages_queued_out', 'holdtime',
                          'configured_holdtime', 'keepalive',
                          'configured_keepalive', 'advertised_prefix_count',
                          'received_prefix_count']

            peer_details = []

            # Using preset template to extract peer info
            peer_info = (
                napalm_base.helpers.textfsm_extractor(
                    self, 'bgp_detail', peer_output))

            for item in peer_info:

                # Determining a few other fields in the final peer_info
                item['up'] = (
                    True if item['up'] == "up" else False)
                item['local_address_configured'] = (
                    True if item['local_address'] else False)
                item['multihop'] = (
                    False if item['multihop'] == 0 or
                    item['multihop'] == '' else True)

                # TODO: The below fields need to be retrieved
                # Currently defaulting their values to False or 0
                item['multipath'] = False
                item['remove_private_as'] = False
                item['suppress_4byte_as'] = False
                item['local_as_prepend'] = False
                item['flap_count'] = 0
                item['active_prefix_count'] = 0
                item['suppressed_prefix_count'] = 0

                # Converting certain fields into int
                for key in int_fields:
                    item[key] = napalm_base.helpers.convert(int, item[key], 0)

                # Conforming with the datatypes defined by the base class
                item['export_policy'] = (
                    napalm_base.helpers.convert(
                        unicode, item['export_policy']))
                item['last_event'] = (
                    napalm_base.helpers.convert(
                        unicode, item['last_event']))
                item['remote_address'] = (
                    napalm_base.helpers.convert(
                        unicode, item['remote_address']))
                item['previous_connection_state'] = (
                    napalm_base.helpers.convert(
                        unicode, item['previous_connection_state']))
                item['import_policy'] = (
                    napalm_base.helpers.convert(
                        unicode, item['import_policy']))
                item['connection_state'] = (
                    napalm_base.helpers.convert(
                        unicode, item['connection_state']))
                item['routing_table'] = (
                    napalm_base.helpers.convert(
                        unicode, item['routing_table']))
                item['router_id'] = (
                    napalm_base.helpers.convert(
                        unicode, item['router_id']))
                item['local_address'] = (
                    napalm_base.helpers.convert(
                        unicode, item['local_address']))

                peer_details.append(item)

            return peer_details

        def _append(bgp_dict, peer_info):

            remote_as = peer_info['remote_as']
            vrf_name = peer_info['routing_table']

            if vrf_name not in bgp_dict.keys():
                bgp_dict[vrf_name] = {}
            if remote_as not in bgp_dict[vrf_name].keys():
                bgp_dict[vrf_name][remote_as] = []

            bgp_dict[vrf_name][remote_as].append(peer_info)

        commands = []
        summary_commands = []
        if not neighbor_address:
            commands.append('show ip bgp neighbors vrf all')
            commands.append('show ipv6 bgp neighbors vrf all')
            summary_commands.append('show ip bgp summary vrf all')
            summary_commands.append('show ipv6 bgp summary vrf all')
        else:
            try:
                peer_ver = IPAddress(neighbor_address).version
            except Exception as e:
                raise e

            if peer_ver == 4:
                commands.append('show ip bgp neighbors %s vrf all' %
                                neighbor_address)
                summary_commands.append('show ip bgp summary vrf all')
            elif peer_ver == 6:
                commands.append('show ipv6 bgp neighbors %s vrf all' %
                                neighbor_address)
                summary_commands.append('show ipv6 bgp summary vrf all')

        raw_output = (
            self.device.run_commands(commands, encoding='text'))
        bgp_summary = (
            self.device.run_commands(summary_commands, encoding='json'))

        bgp_detail_info = {}

        v4_peer_info = []
        v6_peer_info = []

        if neighbor_address:
            peer_info = _parse_per_peer_bgp_detail(raw_output[0]['output'])

            if peer_ver == 4:
                v4_peer_info.append(peer_info[0])
            else:
                v6_peer_info.append(peer_info[0])

        else:
            # Using preset template to extract peer info
            v4_peer_info = _parse_per_peer_bgp_detail(raw_output[0]['output'])
            v6_peer_info = _parse_per_peer_bgp_detail(raw_output[1]['output'])

        for peer_info in v4_peer_info:

            peer_info['accepted_prefix_count'] = (
                bgp_summary[0]['vrfs']['default']['peers']
                           [peer_info['remote_address']]['prefixAccepted'])

            _append(bgp_detail_info, peer_info)

        for peer_info in v6_peer_info:

            peer_info['accepted_prefix_count'] = (
                bgp_summary[1]['vrfs']['default']['peers']
                           [peer_info['remote_address']]['prefixAccepted'])

            _append(bgp_detail_info, peer_info)

        return bgp_detail_info

    def get_optics(self):

        command = ['show interfaces transceiver']

        output = (
            self.device.run_commands(
                command, encoding='json')[0]['interfaces'])

        # Formatting data into return data structure
        optics_detail = {}

        for port, port_values in output.iteritems():
            port_detail = {}

            port_detail['physical_channels'] = {}
            port_detail['physical_channels']['channel'] = []

            # Defaulting avg, min, max values to 0.0 since device does not
            # return these values
            optic_states = {
                'index': 0,
                'state': {
                    'input_power': {
                        'instant': (port_values['rxPower']
                                    if 'rxPower' in port_values else 0.0),
                        'avg': 0.0,
                        'min': 0.0,
                        'max': 0.0
                    },
                    'output_power': {
                        'instant': (port_values['txPower']
                                    if 'txPower' in port_values else 0.0),
                        'avg': 0.0,
                        'min': 0.0,
                        'max': 0.0
                    },
                    'laser_bias_current': {
                        'instant': (port_values['txBias']
                                    if 'txBias' in port_values else 0.0),
                        'avg': 0.0,
                        'min': 0.0,
                        'max': 0.0
                    }
                }
            }

            port_detail['physical_channels']['channel'].append(optic_states)
            optics_detail[port] = port_detail

        return optics_detail
>>>>>>> 002acba7
<|MERGE_RESOLUTION|>--- conflicted
+++ resolved
@@ -1217,7 +1217,6 @@
 
         return traceroute_result
 
-<<<<<<< HEAD
     def get_config(self):
         """get_config implementation for EOS."""
         result = self.run_commands['show startup-config',
@@ -1225,7 +1224,7 @@
         return {
             'config_text': self.run_commands['show running-config']
         }
-=======
+
     def get_bgp_neighbors_detail(self, neighbor_address=''):
         """Function to return detailed BGP information.
 
@@ -1438,5 +1437,4 @@
             port_detail['physical_channels']['channel'].append(optic_states)
             optics_detail[port] = port_detail
 
-        return optics_detail
->>>>>>> 002acba7
+        return optics_detail