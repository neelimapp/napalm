--- conflicted
+++ resolved
@@ -776,31 +776,16 @@
             return []
 
         for neighbor in ipv4_neighbors:
-<<<<<<< HEAD
-            interface   = unicode(neighbor.get('interface'))
-            mac_raw     = neighbor.get('hwAddress')
-            ip          = unicode(neighbor.get('address'))
-            age         = float(neighbor.get('age'))
-            arp_table.append(
-                {
-                    'interface' : interface,
-                    'mac'       : napalm_base.helpers.mac(mac_raw),
-                    'ip'        : napalm_base.helpers.ip(ip),
-                    'age'       : age
-=======
             interface = unicode(neighbor.get('interface'))
             mac_raw = neighbor.get('hwAddress')
-            mac_all = mac_raw.replace('.', '').replace(':', '')
-            mac_format = unicode(':'.join([mac_all[i:i+2] for i in range(12)[::2]]))
             ip = unicode(neighbor.get('address'))
             age = float(neighbor.get('age'))
             arp_table.append(
                 {
                     'interface': interface,
-                    'mac': mac_format,
-                    'ip': ip,
+                    'mac': napalm_base.helpers.mac(mac_raw),
+                    'ip': napalm_base.helpers.ip(ip),
                     'age': age
->>>>>>> 1f0b976b
                 }
             )
 
@@ -889,25 +874,16 @@
             if iface_details.get('primaryIp', {}).get('address') != '0.0.0.0':
                 ipv4_list.append(
                     {
-<<<<<<< HEAD
-                        'address'   : napalm_base.helpers.ip(iface_details.get('primaryIp', {}).get('address')),
-                        'masklen'   : iface_details.get('primaryIp', {}).get('maskLen')
-=======
-                        'address': iface_details.get('primaryIp', {}).get('address'),
+                        'address': napalm_base.helpers.ip(iface_details.get(
+                            'primaryIp', {}).get('address')),
                         'masklen': iface_details.get('primaryIp', {}).get('maskLen')
->>>>>>> 1f0b976b
                     }
                 )
             for secondary_ip in iface_details.get('secondaryIpsOrderedList', []):
                 ipv4_list.append(
                     {
-<<<<<<< HEAD
-                        'address'   : napalm_base.helpers.ip(secondary_ip.get('address')),
-                        'masklen'   : secondary_ip.get('maskLen')
-=======
-                        'address': secondary_ip.get('address'),
+                        'address': napalm_base.helpers.ip(secondary_ip.get('address')),
                         'masklen': secondary_ip.get('maskLen')
->>>>>>> 1f0b976b
                     }
                 )
 
@@ -931,27 +907,18 @@
 
             ipv6_list.append(
                 {
-<<<<<<< HEAD
-                    'address'   : napalm_base.helpers.ip(interface_details.get('linkLocal', {}).get('address')),
-                    'masklen'   : int(interface_details.get('linkLocal', {}).get('subnet', '::/0').split('/')[-1])
-=======
-                    'address': interface_details.get('linkLocal', {}).get('address'),
+                    'address': napalm_base.helpers.ip(interface_details.get(
+                        'linkLocal', {}).get('address')),
                     'masklen': int(interface_details.get('linkLocal', {}).get(
                         'subnet', '::/0').split('/')[-1])
->>>>>>> 1f0b976b
                     # when no link-local set, address will be None and maslken 0
                 }
             )
             for address in interface_details.get('addresses'):
                 ipv6_list.append(
                     {
-<<<<<<< HEAD
-                        'address'   : napalm_base.helpers.ip(address.get('address')),
-                        'masklen'   : int(address.get('subnet').split('/')[-1])
-=======
-                        'address': address.get('address'),
+                        'address': napalm_base.helpers.ip(address.get('address')),
                         'masklen': int(address.get('subnet').split('/')[-1])
->>>>>>> 1f0b976b
                     }
                 )
             for ip in ipv6_list:
@@ -978,41 +945,21 @@
             return {}
 
         for mac_entry in mac_entries:
-<<<<<<< HEAD
-            vlan        = mac_entry.get('vlanId')
-            interface   = mac_entry.get('interface')
-            mac_raw     = mac_entry.get('macAddress')
-            static      = (mac_entry.get('entryType') == 'static')
-            last_move   = mac_entry.get('lastMove', 0.0)
-            moves       = mac_entry.get('moves', 0)
-            mac_table.append(
-                {
-                    'mac'       : napalm_base.helpers.mac(mac_raw),
-                    'interface' : interface,
-                    'vlan'      : vlan,
-                    'active'    : True,
-                    'static'    : static,
-                    'moves'     : moves,
-                    'last_move' : last_move
-=======
             vlan = mac_entry.get('vlanId')
             interface = mac_entry.get('interface')
             mac_raw = mac_entry.get('macAddress')
-            mac_str = mac_raw.replace('.', '').replace(':', '')
-            mac_format = ':'.join([mac_str[i:i+2] for i in range(12)[::2]])
             static = (mac_entry.get('entryType') == 'static')
             last_move = mac_entry.get('lastMove', 0.0)
             moves = mac_entry.get('moves', 0)
             mac_table.append(
                 {
-                    'mac': mac_format,
+                    'mac': napalm_base.helpers.mac(mac_raw),
                     'interface': interface,
                     'vlan': vlan,
                     'active': True,
                     'static': static,
                     'moves': moves,
                     'last_move': last_move
->>>>>>> 1f0b976b
                 }
             )
 
@@ -1074,12 +1021,8 @@
                     bgp_route = route.copy()
                     as_path = bgp_route_details.get('asPathEntry', {}).get('asPath', u'')
                     remote_as = int(as_path.split()[-1])
-<<<<<<< HEAD
-                    remote_address = napalm_base.helpers.ip(bgp_route_details.get('routeDetail', {}).get('peerEntry', {}).get('peerAddr', ''))
-=======
-                    remote_address = bgp_route_details.get(
-                        'routeDetail', {}).get('peerEntry', {}).get('peerAddr', '')
->>>>>>> 1f0b976b
+                    remote_address = napalm_base.helpers.ip(bgp_route_details.get(
+                        'routeDetail', {}).get('peerEntry', {}).get('peerAddr', ''))
                     local_preference = bgp_route_details.get('localPreference')
                     next_hop = napalm_base.helpers.ip(bgp_route_details.get('nextHop'))
                     active_route = bgp_route_details.get('routeType', {}).get('active', False)
@@ -1108,11 +1051,7 @@
                     route_next_hop = route.copy()
                     route_next_hop.update(
                         {
-<<<<<<< HEAD
-                            'next_hop'          : napalm_base.helpers.ip(next_hop.get('nexthopAddr')),
-=======
-                            'next_hop': next_hop.get('nexthopAddr'),
->>>>>>> 1f0b976b
+                            'next_hop': napalm_base.helpers.ip(next_hop.get('nexthopAddr')),
                             'outgoing_interface': next_hop.get('interface')
                         }
                     )
