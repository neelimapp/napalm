--- conflicted
+++ resolved
@@ -13,11 +13,7 @@
 
 setup(
     name="napalm",
-<<<<<<< HEAD
-    version='2.2.0',
-=======
     version='2.3.0',
->>>>>>> 8f8426e2
     packages=find_packages(exclude=("test*", )),
     test_suite='test_base',
     author="David Barroso, Kirk Byers, Mircea Ulinic",
