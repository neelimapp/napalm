# Copyright 2015 Spotify AB. All rights reserved.
#
# The contents of this file are licensed under the Apache License, Version 2.0
# (the "License"); you may not use this file except in compliance with the
# License. You may obtain a copy of the License at
#
# http://www.apache.org/licenses/LICENSE-2.0
#
# Unless required by applicable law or agreed to in writing, software
# distributed under the License is distributed on an "AS IS" BASIS, WITHOUT
# WARRANTIES OR CONDITIONS OF ANY KIND, either express or implied. See the
# License for the specific language governing permissions and limitations under
# the License.

from eos import EOSDriver
from iosxr import IOSXRDriver
from junos import JunOSDriver
from fortios import FortiOSDriver
from ibm import IBMDriver

def get_network_driver(vendor):
    driver_mapping = {
        'EOS': EOSDriver,
        'ARISTA': EOSDriver,
        'IOS-XR': IOSXRDriver,
        'IOSXR': IOSXRDriver,
        'JUNOS': JunOSDriver,
        'JUNIPER': JunOSDriver,
        'FORTIOS': FortiOSDriver,
<<<<<<< HEAD
=======
        'IBM': IBMDriver,
>>>>>>> 81a46ae2
    }
    try:
        return driver_mapping[vendor.upper()]
    except KeyError:
        raise Exception('Vendor/OS not supported: %s' % vendor)
<|MERGE_RESOLUTION|>--- conflicted
+++ resolved
@@ -27,10 +27,7 @@
         'JUNOS': JunOSDriver,
         'JUNIPER': JunOSDriver,
         'FORTIOS': FortiOSDriver,
-<<<<<<< HEAD
-=======
         'IBM': IBMDriver,
->>>>>>> 81a46ae2
     }
     try:
         return driver_mapping[vendor.upper()]
