--- conflicted
+++ resolved
@@ -21,12 +21,8 @@
 import socket
 
 # import third party lib
-<<<<<<< HEAD
 from netaddr import IPAddress, IPNetwork
 from netaddr.core import AddrFormatError
-=======
-from netaddr import IPAddress
->>>>>>> bd9ea112
 
 # import NAPALM Base
 from napalm.base import helpers
@@ -855,13 +851,8 @@
 
     def __get_ntp_stats(self):
         ntp_stats = []
-<<<<<<< HEAD
-        command = 'show ntp peer-status'
-        output = self.device.send_command(command)  # noqa
-=======
         command = "show ntp peer-status"
-        output = self._send_command(command)  # noqa
->>>>>>> bd9ea112
+        output = self._send_command(command)
         return ntp_stats
 
     def get_interfaces_ip(self):
@@ -1000,13 +991,8 @@
         RE_MACTABLE_FORMAT3 = r"^\s+\S+"
 
         mac_address_table = []
-<<<<<<< HEAD
-        command = 'show mac address-table'
-        output = self.device.send_command(command)  # noqa
-=======
         command = "show mac address-table"
-        output = self._send_command(command)  # noqa
->>>>>>> bd9ea112
+        output = self._send_command(command)
 
         def remove_prefix(s, prefix):
             return s[len(prefix) :] if s.startswith(prefix) else s
